--- conflicted
+++ resolved
@@ -4,15 +4,13 @@
 
 ## Next
 
-<<<<<<< HEAD
 ### Added
 
 - Add Mint up https://github.com/tuist/tuist/pull/1131 by @mollyIV
-=======
+
 ### Fixed
 
 - Remove redundant SDK paths from `FRAMEWORK_SEARCH_PATHS` https://github.com/tuist/tuist/pull/1145 by @kwridan
->>>>>>> 3147e773
 
 ### Removed
 
