GEM
  remote: https://rubygems.org/
  specs:
    CFPropertyList (3.0.2)
    activesupport (5.2.4.4)
      concurrent-ruby (~> 1.0, >= 1.0.2)
      i18n (>= 0.7, < 2)
      minitest (~> 5.1)
      tzinfo (~> 1.1)
    addressable (2.7.0)
      public_suffix (>= 2.0.2, < 5.0)
    algoliasearch (1.27.4)
      httpclient (~> 2.8, >= 2.8.3)
      json (>= 1.5.1)
    ast (2.4.1)
    atomos (0.1.3)
    builder (3.2.4)
    byebug (11.1.3)
    claide (1.0.3)
    cocoapods (1.10.0)
      addressable (~> 2.6)
      claide (>= 1.0.2, < 2.0)
      cocoapods-core (= 1.10.0)
      cocoapods-deintegrate (>= 1.0.3, < 2.0)
      cocoapods-downloader (>= 1.4.0, < 2.0)
      cocoapods-plugins (>= 1.0.0, < 2.0)
      cocoapods-search (>= 1.0.0, < 2.0)
      cocoapods-trunk (>= 1.4.0, < 2.0)
      cocoapods-try (>= 1.1.0, < 2.0)
      colored2 (~> 3.1)
      escape (~> 0.0.4)
      fourflusher (>= 2.3.0, < 3.0)
      gh_inspector (~> 1.0)
      molinillo (~> 0.6.6)
      nap (~> 1.0)
      ruby-macho (~> 1.4)
      xcodeproj (>= 1.19.0, < 2.0)
    cocoapods-core (1.10.0)
      activesupport (> 5.0, < 6)
      addressable (~> 2.6)
      algoliasearch (~> 1.0)
      concurrent-ruby (~> 1.1)
      fuzzy_match (~> 2.0.4)
      nap (~> 1.0)
      netrc (~> 0.11)
      public_suffix
      typhoeus (~> 1.0)
    cocoapods-deintegrate (1.0.4)
    cocoapods-downloader (1.4.0)
    cocoapods-plugins (1.0.0)
      nap
    cocoapods-search (1.0.0)
    cocoapods-trunk (1.5.0)
      nap (>= 0.8, < 2.0)
      netrc (~> 0.11)
    cocoapods-try (1.2.0)
    colored2 (3.1.2)
    colorize (0.8.1)
    concurrent-ruby (1.1.7)
    cucumber (5.2.0)
      builder (~> 3.2, >= 3.2.4)
      cucumber-core (~> 8.0, >= 8.0.1)
      cucumber-create-meta (~> 2.0, >= 2.0.2)
      cucumber-cucumber-expressions (~> 10.3, >= 10.3.0)
      cucumber-gherkin (~> 15.0, >= 15.0.2)
      cucumber-html-formatter (~> 9.0, >= 9.0.0)
      cucumber-messages (~> 13.1, >= 13.1.0)
      cucumber-wire (~> 4.0, >= 4.0.1)
      diff-lcs (~> 1.4, >= 1.4.4)
      multi_test (~> 0.1, >= 0.1.2)
      sys-uname (~> 1.2, >= 1.2.1)
    cucumber-core (8.0.1)
      cucumber-gherkin (~> 15.0, >= 15.0.2)
      cucumber-messages (~> 13.0, >= 13.0.1)
      cucumber-tag-expressions (~> 2.0, >= 2.0.4)
    cucumber-create-meta (2.0.2)
      cucumber-messages (~> 13.0, >= 13.0.1)
      sys-uname (~> 1.2, >= 1.2.1)
    cucumber-cucumber-expressions (10.3.0)
    cucumber-gherkin (15.0.2)
      cucumber-messages (~> 13.0, >= 13.0.1)
    cucumber-html-formatter (9.0.0)
      cucumber-messages (~> 13.0, >= 13.0.1)
    cucumber-messages (13.1.0)
      protobuf-cucumber (~> 3.10, >= 3.10.8)
    cucumber-tag-expressions (2.0.4)
    cucumber-wire (4.0.1)
      cucumber-core (~> 8.0, >= 8.0.1)
      cucumber-cucumber-expressions (~> 10.3, >= 10.3.0)
      cucumber-messages (~> 13.0, >= 13.0.1)
    declarative (0.0.20)
    declarative-option (0.1.0)
    diff-lcs (1.4.4)
    digest-crc (0.6.1)
      rake (~> 13.0)
    ejson (1.2.1)
    encrypted-environment (0.2.0)
      ejson (~> 1.2)
    escape (0.0.4)
    ethon (0.12.0)
      ffi (>= 1.3.0)
    faraday (1.0.1)
      multipart-post (>= 1.2, < 3)
    ffi (1.13.1)
    fourflusher (2.3.1)
    fuzzy_match (2.0.4)
    gh_inspector (1.1.3)
    google-api-client (0.46.1)
      addressable (~> 2.5, >= 2.5.1)
      googleauth (~> 0.9)
      httpclient (>= 2.8.1, < 3.0)
      mini_mime (~> 1.0)
      representable (~> 3.0)
      retriable (>= 2.0, < 4.0)
      rexml
      signet (~> 0.12)
    google-cloud-core (1.5.0)
      google-cloud-env (~> 1.0)
      google-cloud-errors (~> 1.0)
    google-cloud-env (1.3.3)
      faraday (>= 0.17.3, < 2.0)
    google-cloud-errors (1.0.1)
    google-cloud-storage (1.29.1)
      addressable (~> 2.5)
      digest-crc (~> 0.4)
      google-api-client (~> 0.33)
      google-cloud-core (~> 1.2)
      googleauth (~> 0.9)
      mini_mime (~> 1.0)
    googleauth (0.14.0)
      faraday (>= 0.17.3, < 2.0)
      jwt (>= 1.4, < 3.0)
      memoist (~> 0.16)
      multi_json (~> 1.11)
      os (>= 0.9, < 2.0)
      signet (~> 0.14)
    highline (2.0.3)
    httpclient (2.8.3)
    i18n (1.8.5)
      concurrent-ruby (~> 1.0)
    json (2.3.1)
    jwt (2.2.2)
    memoist (0.16.2)
    middleware (0.1.0)
    mini_mime (1.0.2)
    minitest (5.14.2)
    molinillo (0.6.6)
    multi_json (1.15.0)
    multi_test (0.1.2)
    multipart-post (2.1.1)
    nanaimo (0.3.0)
    nap (1.1.0)
    naturally (2.2.0)
    netrc (0.11.0)
    os (1.1.1)
    parallel (1.20.0)
    parser (2.7.2.0)
      ast (~> 2.4.1)
    protobuf-cucumber (3.10.8)
      activesupport (>= 3.2)
      middleware
      thor
      thread_safe
    public_suffix (4.0.6)
    rainbow (3.0.0)
    rake (13.0.1)
    regexp_parser (1.8.2)
    representable (3.0.4)
      declarative (< 0.1.0)
      declarative-option (< 0.2.0)
      uber (< 0.2.0)
    retriable (3.1.2)
    rexml (3.2.4)
    rubocop (1.2.0)
      parallel (~> 1.10)
      parser (>= 2.7.1.5)
      rainbow (>= 2.2.2, < 4.0)
      regexp_parser (>= 1.8)
      rexml
      rubocop-ast (>= 1.0.1)
      ruby-progressbar (~> 1.7)
      unicode-display_width (>= 1.4.0, < 2.0)
    rubocop-ast (1.1.1)
      parser (>= 2.7.1.5)
    ruby-macho (1.4.0)
    ruby-progressbar (1.10.1)
    rubyzip (2.3.0)
    signet (0.14.0)
      addressable (~> 2.3)
      faraday (>= 0.17.3, < 2.0)
      jwt (>= 1.5, < 3.0)
      multi_json (~> 1.10)
    simctl (1.6.8)
      CFPropertyList
      naturally
    sys-uname (1.2.1)
      ffi (>= 1.0.0)
    thor (1.0.1)
    thread_safe (0.3.6)
    typhoeus (1.4.0)
      ethon (>= 0.9.0)
    tzinfo (1.2.7)
      thread_safe (~> 0.1)
    uber (0.1.0)
    unicode-display_width (1.7.0)
    xcodeproj (1.19.0)
      CFPropertyList (>= 2.3.3, < 4.0)
      atomos (~> 0.1.3)
      claide (>= 1.0.2, < 2.0)
      colored2 (~> 3.1)
      nanaimo (~> 0.3.0)

PLATFORMS
  ruby

DEPENDENCIES
  byebug (~> 11.1)
  cocoapods (~> 1.10)
  colorize (~> 0.8.1)
  cucumber (~> 5.2)
  encrypted-environment (~> 0.2.0)
  google-cloud-storage (~> 1.29)
  highline (~> 2.0)
  minitest (~> 5.14)
  rake (~> 13.0)
<<<<<<< HEAD
  rubocop (~> 1.1.0)
  ruby-macho (~> 1.4)
=======
  rubocop (~> 1.2.0)
>>>>>>> 78bd5687
  rubyzip (~> 2.3.0)
  simctl (~> 1.6)
  xcodeproj (~> 1.19)

BUNDLED WITH
   2.1.4<|MERGE_RESOLUTION|>--- conflicted
+++ resolved
@@ -223,12 +223,8 @@
   highline (~> 2.0)
   minitest (~> 5.14)
   rake (~> 13.0)
-<<<<<<< HEAD
-  rubocop (~> 1.1.0)
   ruby-macho (~> 1.4)
-=======
   rubocop (~> 1.2.0)
->>>>>>> 78bd5687
   rubyzip (~> 2.3.0)
   simctl (~> 1.6)
   xcodeproj (~> 1.19)
