--- conflicted
+++ resolved
@@ -38,11 +38,8 @@
     /// - Parameter baseSettings: Additional settings to be added to targets generated from SwiftPackageManager.
     /// - Parameter targetSettings: Additional settings to be added to targets generated from SwiftPackageManager.
     /// - Parameter projectOptions: Custom project configurations to be used for projects generated from SwiftPackageManager.
-<<<<<<< HEAD
     /// - Parameter testsFromPackages: Allows including test targets into generated projects for the given swift packages. This is useful for testing local swift packages in the same repository.
-=======
 
->>>>>>> 49dca065
     public init(
         _ packages: [Package],
         productTypes: [String: Product] = [:],
